"""
This module defines what will happen in 'stage-2-deploy-dashboard-app':

- load dataset and ML model from AWS S3;
- batch-score the dataset using the model;,
- compute model performance metrics and 'predicted vs. actual' plot; and,
- serve simple Plotly dashboard to visualise results for users.
"""
import logging
import os
import sys
from datetime import date
from typing import Dict
from urllib.request import urlopen

import dash
import dash_auth
import dash_core_components as dcc
import dash_html_components as html
import dash_bootstrap_components as dbc
import numpy as np
import pandas as pd
import plotly.express as px
from joblib import load
from sklearn.base import BaseEstimator
from sklearn.metrics import mean_absolute_percentage_error, max_error, r2_score


MODEL_URL = ('http://bodywork-ml-dashboard-project.s3.eu-west-2.amazonaws.com/'
             'models/regressor.joblib')

DATASET_URL = ('http://bodywork-ml-dashboard-project.s3.eu-west-2.amazonaws.com/'
               'datasets/regression-dataset.csv')

KUBECTL_PROXY_PREFIX = ('/api/v1/namespaces/ml-workflow/services/'
                        'bodywork-ml-dashboard-project--stage-2-deploy-dashboard-app/'
                        'proxy/dash/')

<<<<<<< HEAD
DASH_CREDENTIALS = {
    os.environ['DASH_USERNAME']: os.environ['DASH_PASSWORD']
}

=======
>>>>>>> a3ae86f9

def main() -> None:
    """Main script to be executed."""
    is_deployed_to_k8s = True if os.environ.get('KUBERNETES_SERVICE_HOST') else False

    app = dash.Dash(
        name=__name__,
        external_stylesheets=[dbc.themes.COSMO],
        serve_locally=True,
        routes_pathname_prefix='/dash/',
        requests_pathname_prefix=KUBECTL_PROXY_PREFIX if is_deployed_to_k8s else '/dash/'
    )
    dash_auth.BasicAuth(app, DASH_CREDENTIALS)

    date_stamp = date.today()
    log.info(f'downloading data from {DATASET_URL}')
    dataset = get_dataset(DATASET_URL)
    log.info(f'downloading model from {MODEL_URL}')
    model = get_model(MODEL_URL)

    dataset['y_pred'] = model.predict(dataset['X'].values.reshape(-1, 1))
    model_metrics = compute_model_metrics(dataset['y'], dataset['y_pred'])

    navbar = make_navbar()
    metrics_table = make_metrics_table(model_metrics)
    plot = make_scatter_plot(dataset, 'y', 'y_pred')
    info_alert = make_alert(model, date_stamp)

    app.layout = dbc.Container(
        [
            navbar,
            dbc.Row(
                [
                    dbc.Col(plot, width=8),
                    dbc.Col(metrics_table, width=4)
                ],
                align='center'
            ),
            dbc.Row(
                [
                    dbc.Col(info_alert, width=12)
                ],
                align='center'
            )
        ]
    )

    log.info('starting dashboard')
    app.run_server(host='0.0.0.0', debug=False)


def make_navbar() -> dbc.Navbar:
    """Generate the dashboard's navbar component."""
    logo = ('https://bodywork-media.s3.eu-west-2.amazonaws.com/'
            'website_logo_transparent_background.png')

    navbar = dbc.Navbar(
        [
            dbc.Row(
                dbc.Col(html.Img(src=logo, height='50px'), width=12)
            )
        ],
        color='dark',
        dark=True
    )
    return navbar


def make_alert(model: BaseEstimator, model_date: date) -> dbc.Alert:
    """Generate the dashboard's alert component."""
    text = f'Training metrics for model of class {type(model)} trained on {model_date}'
    return dbc.Alert(text, color='info')


def make_metrics_table(metrics: Dict[str, float]) -> dbc.Table:
    """Generate the dashboard's metrics table component."""
    table_header = html.Thead(
        html.Tr([html.Th('Metric'), html.Th('Value')])
    )
    table_body = html.Tbody(
        [html.Tr([html.Td(k), html.Td(f'{v:.2f}')]) for k, v in metrics.items()]
    )
    table = dbc.Table([table_header, table_body], bordered=True, dark=True, striped=True)
    return table


def make_scatter_plot(data: pd.DataFrame, x: str, y: str) -> dcc.Graph:
    """Generate the dashboard's plot component."""
    max_value = np.max([np.max(data[x].values), np.max(data[y].values)])
    plot = px.scatter(
        data,
        x=x,
        y=y,
        range_x=[0, max_value],
        range_y=[0, max_value],
        opacity=0.5,
        marginal_x='histogram',
        marginal_y='histogram',
        trendline='lowess',
        trendline_color_override='red',
        template='plotly_white'
    )
    plot.update_traces(marker={'color': 'rgb(0, 145, 115)'})
    return dcc.Graph(id='dataset', figure=plot)


def compute_model_metrics(
    y_actual: np.ndarray,
    y_predicted: np.ndarray
) -> Dict[str, float]:
    """Return regression metrics record."""
    mape = mean_absolute_percentage_error(y_actual, y_predicted)
    r_squared = r2_score(y_actual, y_predicted)
    max_residual = max_error(y_actual, y_predicted)
    metrics_record = {
        'MAPE': mape,
        'r_squared': r_squared,
        'max_residual': max_residual
    }
    return metrics_record


def get_dataset(url: str) -> pd.DataFrame:
    """Get data from cloud object storage."""
    print(f'downloading training data from {DATASET_URL}')
    data_file = urlopen(url)
    return pd.read_csv(data_file)


def get_model(url: str) -> BaseEstimator:
    """Get model from cloud object storage."""
    model_file = urlopen(url)
    return load(model_file)


def configure_logger() -> logging.Logger:
    """Configure a logger that will write to stdout."""
    log_handler = logging.StreamHandler(sys.stdout)
    log_format = logging.Formatter(
        '%(asctime)s - '
        '%(levelname)s - '
        '%(module)s.%(funcName)s - '
        '%(message)s'
    )
    log_handler.setFormatter(log_format)
    log = logging.getLogger(__name__)
    log.addHandler(log_handler)
    log.setLevel(logging.INFO)
    return log


if __name__ == '__main__':
    log = configure_logger()
    main()<|MERGE_RESOLUTION|>--- conflicted
+++ resolved
@@ -36,13 +36,10 @@
                         'bodywork-ml-dashboard-project--stage-2-deploy-dashboard-app/'
                         'proxy/dash/')
 
-<<<<<<< HEAD
 DASH_CREDENTIALS = {
     os.environ['DASH_USERNAME']: os.environ['DASH_PASSWORD']
 }
 
-=======
->>>>>>> a3ae86f9
 
 def main() -> None:
     """Main script to be executed."""
